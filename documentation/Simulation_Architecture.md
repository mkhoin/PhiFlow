--- conflicted
+++ resolved
@@ -94,11 +94,7 @@
 `tf_bake_graph(world, session)` to automatically convert all physics objects to TensorFlow graph executions.
 
 The similarities and differences of NumPy vs TensorFlow are illustrated in the example 
-<<<<<<< HEAD
-[runsim_numpy_or_tf.py](../apps/runsim_numpy_or_tf.py) for a simple custom smoke simulatin.
-=======
 [manual_smoke_numpy_or_tf.py](../demos/manual_smoke_numpy_or_tf.py) for a simple custom smoke simulation.
->>>>>>> ed7f62c3
 
 ## Simplified API with world
 

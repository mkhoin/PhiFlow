import tensorflow as tf
import numpy as np
from numpy import ndarray
import collections
import uuid
from phi.math.base import Backend
from phi.math.nd import *


class TFBackend(Backend):

    def __init__(self):
        Backend.__init__(self, "TensorFlow")

    def is_applicable(self, values):
        for value in values:
            if isinstance(value, tf.Tensor): return True
            if isinstance(value, tf.Variable): return True
            if isinstance(value, tf.SparseTensor): return True
        return False

    def random(self, shape):
        return tf.random.uniform(shape)

    def rank(self, value):
        return len(value.shape)

    def range_like(self, tensor, limit, start=0, delta=1, dtype=None):
        return tf.cast(tf.range(start, limit, delta, dtype), tensor.dtype)

    def tile(self, value, multiples):
        return tf.tile(value, multiples)

    def stack(self, values, axis=0):
        return tf.stack(values, axis=axis)

    def concat(self, values, axis):
        return tf.concat(values, axis)

    def pad(self, value, pad_width, mode="constant", constant_values=0):
        if np.sum(np.array(pad_width)) == 0:
            return value
        return tf.pad(value, pad_width, mode, constant_values=constant_values)

    def add(self, values):
        return tf.add_n(values)

    def reshape(self, value, shape):
        return tf.reshape(value, shape)

    def sum(self, value, axis=None):
        if axis is not None:
            if not isinstance(axis, int):
                axis = list(axis)
        return tf.reduce_sum(value, axis=axis)
    
    def prod(self, value, axis=None):
        if axis is not None:
            if not isinstance(axis, int):
                axis = list(axis)
        if value.dtype == bool:
            return tf.reduce_all(value, axis=axis)
        return tf.reduce_prod(value, axis=axis)

    def where(self, condition, x=None, y=None):
        return tf.where(condition, x, y)

    def mean(self, value, axis=None):
        if axis is not None:
            if not isinstance(axis, int):
                axis = list(axis)
        return tf.reduce_mean(value, axis)

    def py_func(self, func, inputs, Tout, shape_out, stateful=True, name=None, grad=None):
        if grad is None:
            result = tf.py_func(func, inputs, Tout, stateful=stateful, name=name)
        else:
            # Need to generate a unique name to avoid duplicates:
            rnd_name = 'PyFuncGrad' + str(uuid.uuid4())

            tf.RegisterGradient(rnd_name)(grad)  # see _MySquareGrad for grad example
            g = tf.get_default_graph()
            with g.gradient_override_map({"PyFunc": rnd_name}):
                result = tf.py_func(func, inputs, Tout, stateful=stateful, name=name)
        if shape_out is not None:
            result.set_shape(shape_out)
        return result

    def resample(self, inputs, sample_coords, interpolation="LINEAR", boundary="ZERO"):
        return resample_tf(inputs, sample_coords, interpolation, boundary)

    def zeros_like(self, tensor):
        return tf.zeros_like(tensor)

    def ones_like(self, tensor):
        return tf.ones_like(tensor)

    def dot(self, a, b, axes):
        return tf.tensordot(a, b, axes)

    def matmul(self, A, b):
        if isinstance(A, tf.SparseTensor):
            result = tf.sparse_tensor_dense_matmul(A, tf.transpose(b))
            return tf.transpose(result)
        else:
            return tf.matmul(A, b)

    def while_loop(self, cond, body, loop_vars, shape_invariants=None, parallel_iterations=10, back_prop=True,
                   swap_memory=False, name=None, maximum_iterations=None):
        return tf.while_loop(cond, body, loop_vars,
                             shape_invariants=shape_invariants,
                             parallel_iterations=parallel_iterations,
                             back_prop=back_prop,
                             swap_memory=swap_memory,
                             name=name,
                             maximum_iterations=maximum_iterations)

    def abs(self, x):
        return tf.abs(x)

    def sign(self, x):
        return tf.sign(x)

    def round(self, x):
        return tf.round(x)

    def ceil(self, x):
        return tf.ceil(x)

    def floor(self, x):
        return tf.floor(x)

    def max(self, x, axis=None):
        return tf.reduce_max(x, axis=axis)

    def with_custom_gradient(self, function, inputs, gradient, input_index=0, output_index=None, name_base="custom_gradient_func"):
        import uuid
        # Setup custom gradient
        gradient_name = name_base + "_" + str(uuid.uuid4())
        tf.RegisterGradient(gradient_name)(gradient)

        g = tf.get_default_graph()
        with g.gradient_override_map({"Identity": gradient_name}):
            fake_function = tf.identity(inputs[input_index])

        outputs = function(*inputs)
        output = outputs if output_index is None else outputs[output_index]
        output_with_gradient = fake_function + tf.stop_gradient(output - fake_function)
        if output_index is None: return output_with_gradient
        else:
            outputs = list(outputs)
            outputs[output_index] = output_with_gradient
            return outputs

    def maximum(self, a, b):
        return tf.maximum(a, b)

    def minimum(self, a, b):
        return tf.minimum(a, b)

    def sqrt(self, x):
        return tf.sqrt(x)

    def exp(self, x):
        return tf.exp(x)

    def conv(self, tensor, kernel, padding="SAME"):
        rank = tensor_spatial_rank(tensor)
        padding = padding.upper()
        if rank == 1:
            result = tf.nn.conv1d(tensor, kernel, 1, padding)
        elif rank == 2:
            result = tf.nn.conv2d(tensor, kernel, [1, 1, 1, 1], padding)
        elif rank == 3:
            result = tf.nn.conv3d(tensor, kernel, [1, 1, 1, 1, 1], padding)
        else:
            raise ValueError("Tensor must be of rank 1, 2 or 3 but is %d"%rank)
        return result

    def expand_dims(self, a, axis=0):
        return tf.expand_dims(a, axis)

    def shape(self, tensor):
        return tf.shape(tensor)

<<<<<<< HEAD
    def to_float(self, x, float64=False):
        return tf.cast(x, tf.float64) if float64 else tf.cast(x, tf.float32)
=======
    def staticshape(self, tensor):
        return tuple(tensor.shape.as_list())

    def to_float(self, x):
        return tf.to_float(x)
>>>>>>> c8535d57

    def to_int(self, x, int64=False):
        return tf.cast(x, tf.int64) if int64 else tf.cast(x, tf.int32)

    def gather(self, values, indices):
        return tf.gather(values, indices)

    def gather_nd(self, values, indices):
        return tf.gather_nd(values, indices)

    def unstack(self, tensor, axis=0):
        return tf.unstack(tensor, axis=axis)

    def std(self, x, axis=None):
        mean, var = tf.nn.moments(x, axis)
        return tf.sqrt(var)

    def boolean_mask(self, x, mask):
        return tf.boolean_mask(x, mask)

    def isfinite(self, x):
        return tf.is_finite(x)

    def any(self, boolean_tensor, axis=None, keepdims=False):
        return tf.reduce_any(boolean_tensor, axis=axis, keepdims=keepdims)

    def all(self, boolean_tensor, axis=None, keepdims=False):
        return tf.reduce_all(boolean_tensor, axis=axis, keepdims=keepdims)
    
    def scatter(self, points, indices, values, shape, duplicates_handling='undefined'):
        # Change indexing so batch number is included as first element of the index, for example: [0,31,24] indexes the first batch (batch 0) and 2D coordinates (31,24).
        # Input indices only has the 2D coordinates.
        # EDIT: This formatting should be already done before calling scatter.
        z = tf.zeros(shape, dtype=values.dtype)
        
        if duplicates_handling == 'add':
            #Only for Tensorflow with custom gradient
            @tf.custom_gradient
            def scatter_density(points, indices, values):
                result = tf.tensor_scatter_add(z, indices, values)

                def grad(dr):
                    return self.resample(gradient(dr, difference='central'), points), None, None

                return result, grad

            return scatter_density(points, indices, values)
        elif duplicates_handling == 'mean':
            # Won't entirely work with out of bounds particles (still counted in mean)
            count = tf.tensor_scatter_add(z, indices, tf.ones_like(values))
            total = tf.tensor_scatter_add(z, indices, values)

            return (total / tf.maximum(1.0, count))
        elif duplicates_handling == 'no duplicates':
            st = tf.SparseTensor(indices, values, shape)
            st = tf.sparse.reorder(st)   # only needed if not ordered
            return tf.sparse.to_dense(st)
        else: # last, any, undefined
            # Same as 'no duplicates'?
            st = tf.SparseTensor(indices, values, shape)
            st = tf.sparse.reorder(st)   # only needed if not ordered
            return tf.sparse.to_dense(st)

# from niftynet.layer.resampler.py
# https://cmiclab.cs.ucl.ac.uk/CMIC/NiftyNet/blob/69c98e5a95cc6788ad9fb8c5e27dc24d1acec634/niftynet/layer/resampler.py

COORDINATES_TYPE = tf.int32
EPS = 1e-6


def tensor_spatial_rank(tensor):
    return len(tensor.shape) - 2



# def _resample_linear(inputs, sample_coords, boundary, boundary_func):
#     # sample coords are ordered like x,y,z
#     # sample_coords = sample_coords[..., ::-1] # now ordered like z,y,x
#
#     in_size = inputs.get_shape().as_list()
#     in_spatial_size = in_size[1:-1]
#     in_spatial_rank = tensor_spatial_rank(inputs)
#     batch_size = tf.shape(inputs)[0]
#
#     out_spatial_rank = tensor_spatial_rank(sample_coords)
#     out_spatial_size = sample_coords.get_shape().as_list()[1:-1]
#
#     if in_spatial_rank == 2 and boundary == 'ZERO':
#         inputs = tf.transpose(inputs, [0, 2, 1, 3])
#         return tf.contrib.resampler.resampler(inputs, sample_coords)
#
#     xy = tf.unstack(sample_coords, axis=-1)
#     base_coords = [tf.floor(coords) for coords in xy]
#     floor_coords = [tf.cast(boundary_func(x, in_spatial_size[idx]), COORDINATES_TYPE) for (idx, x) in
#                     enumerate(base_coords)]
#     ceil_coords = [tf.cast(boundary_func(x + 1.0, in_spatial_size[idx]), COORDINATES_TYPE) for (idx, x) in
#                    enumerate(base_coords)]
#
#     if boundary == 'ZERO':
#         floor_weights = [tf.expand_dims(x - tf.cast(i, tf.float32), -1) for (x, i) in zip(xy, floor_coords)]
#         ceil_weights = [tf.expand_dims(tf.cast(i, tf.float32) - x, -1) for (x, i) in zip(xy, ceil_coords)]
#     else:
#         floor_weights = [tf.expand_dims(x - i, -1) for (x, i) in zip(xy, base_coords)]
#         ceil_weights = [1.0 - w for w in floor_weights]
#
#     floor_coords = tf.stack(floor_coords, -1)
#     ceil_coords = tf.stack(ceil_coords, -1)
#
#     batch_ids = tf.reshape(tf.range(batch_size), [batch_size] + [1] * out_spatial_rank)
#     batch_ids = tf.tile(batch_ids, [1] + out_spatial_size)
#
#
#
#     int_coords = []
#     def collect_coordinates(floor_coords, dimensions):
#         if not dimensions:
#             int_coords.append(boundary_func(floor_coords, in_spatial_size))
#         else:
#             collect_coordinates(floor_coords, dimensions[1:])
#             collect_coordinates(floor_coords + unit_directions[dimensions[0]], dimensions[1:])
#     collect_coordinates(floor_coords, range(out_spatial_rank))
#
#
#     def linear_interpolation(dimensions):
#         if not dimensions:
#             batch_floor_coords = int_coords.pop(0)
#             return tf.gather_nd(inputs, batch_floor_coords)
#         else:
#             dimension = dimensions[0]
#             lower = linear_interpolation(dimensions[1:])
#             upper = linear_interpolation(dimensions[1:])
#             batch_floor_weights = tf.expand_dims(floor_weights[..., dimension], axis=-1)
#             batch_ceil_weights = tf.expand_dims(ceil_weights[..., dimension], axis=-1)
#             return lower * batch_floor_weights + upper * batch_ceil_weights
#
#     nlinear = linear_interpolation(range(out_spatial_rank))
#     return nlinear


def unit_direction(dim, spatial_rank):  # ordered like z,y,x
    direction = [1 if i==dim else 0 for i in range(spatial_rank)]
    for i in range(spatial_rank):
        direction = tf.expand_dims(direction, axis=0)
    return direction



def _resample_linear_niftynet(inputs, sample_coords, boundary, boundary_func):
    in_spatial_size = [int(d) for d in inputs.shape[1:-1]]
    in_spatial_rank = tensor_spatial_rank(inputs)
    batch_size = tf.shape(inputs)[0]

    out_spatial_rank = tensor_spatial_rank(sample_coords)
    out_spatial_size = tf.shape(sample_coords)[1:-1]

    if in_spatial_rank == 2 and boundary == 'ZERO':
        inputs = tf.transpose(inputs, [0, 2, 1, 3])
        return tf.contrib.resampler.resampler(inputs, sample_coords)

    xy = tf.unstack(sample_coords, axis=-1)
    base_coords = [tf.floor(coords) for coords in xy]
    floor_coords = [ tf.cast(boundary_func(x, in_spatial_size[idx]), COORDINATES_TYPE) for (idx, x) in enumerate(base_coords)]
    ceil_coords = [ tf.cast(boundary_func(x + 1.0, in_spatial_size[idx]), COORDINATES_TYPE) for (idx, x) in enumerate(base_coords)]

    if boundary == 'ZERO':
        weight_0 = [tf.expand_dims(x - tf.cast(i, tf.float32), -1) for (x, i) in zip(xy, floor_coords)]
        weight_1 = [tf.expand_dims(tf.cast(i, tf.float32) - x, -1) for (x, i) in zip(xy, ceil_coords)]
    elif boundary == 'UPDIM':
        if in_spatial_rank == 1:
            updim = 0
        else:
            updim = in_spatial_rank - 2

        # Zero boundary resample in positive upper dimension, replicate resample for all other dimensions.
        # We allow out of bounds coordinates for updim, such that we can filter these out in the next step
        updim_floor = [(tf.cast(x, COORDINATES_TYPE) if idx == updim else tf.cast(boundary_func(x, in_spatial_size[idx]), COORDINATES_TYPE)) for (idx, x) in enumerate(base_coords)]
        
        updim_ceil = [(tf.cast(x + 1.0, COORDINATES_TYPE) if idx == updim else tf.cast(boundary_func(x + 1.0, in_spatial_size[idx]), COORDINATES_TYPE)) for (idx, x) in enumerate(base_coords)]

        # The updim coordinates are the only ones that have been left out of bounds, the other dimensions have been clamped.
        weight_0 = [tf.expand_dims(tf.where(c > s-1, tf.zeros_like(x), x - i), axis=-1) for (x, i, c, s) in zip(xy, base_coords, updim_ceil, in_spatial_size)]

        #weight_1 = [tf.where(tf.expand_dims(c > s-1, axis=-1), tf.zeros_like(w), 1.0 - w) for (w, c, s) in zip(weight_0, updim_ceil, in_spatial_size)]

        weight_1 = [tf.expand_dims(tf.where(f > s-1, tf.zeros_like(x), i + 1.0 - x), axis=-1) for (x, i, f, s) in zip(xy, base_coords, updim_floor, in_spatial_size)]
    else:
        weight_0 = [tf.expand_dims(x - i, -1) for (x, i) in zip(xy, base_coords)]
        weight_1 = [1.0 - w for w in weight_0]

    # TODO: apply sigmoid on the weights, so we are closer to cubic interpolation than linear without the extra datapoints

    batch_ids = tf.reshape(tf.range(batch_size), [batch_size] + [1] * out_spatial_rank)
    tile_shape = tf.pad(out_spatial_size, [[1,0]], constant_values=1)
    batch_ids = tf.tile(batch_ids, tile_shape)
    sc = (floor_coords, ceil_coords)
    binary_neighbour_ids = [ [int(c) for c in format(i, '0%ib' % in_spatial_rank)] for i in range(2 ** in_spatial_rank)]

    def get_knot(bc):
        coord = [sc[c][i] for i, c in enumerate(bc)]
        coord = tf.stack([batch_ids] + coord, -1)
        return tf.gather_nd(inputs, coord)

    samples = [get_knot(bc) for bc in binary_neighbour_ids]


    def _pyramid_combination(samples, w_0, w_1):
        if len(w_0) == 1:
            return samples[0] * w_1[0] + samples[1] * w_0[0]
        f_0 = _pyramid_combination(samples[::2], w_0[:-1], w_1[:-1])
        f_1 = _pyramid_combination(samples[1::2], w_0[:-1], w_1[:-1])
        return f_0 * w_1[-1] + f_1 * w_0[-1]

    return _pyramid_combination(samples, weight_0, weight_1)


def resample_tf(inputs, sample_coords, interpolation="LINEAR", boundary="ZERO"):
    """
Resamples an N-dimensional tensor at the locations provided by sample_coords
    :param inputs: grid with dimensions (batch_size, spatial dimensions..., element_size)
    :param sample_coords: sample coords (batch_size, output_shape, input_dimension)
    :param interpolation: LINEAR, BSPLINE, IDW (default is LINEAR)
    :param boundary: ZERO, REPLICATE, CIRCULAR, SYMMETRIC (default is ZERO)
    :return:
    """
    # for dim in inputs.shape:
    #     if dim.value is None:
    #         raise ValueError("Shape of input must be known, got {}".format(inputs.shape))

    boundary_func = SUPPORTED_BOUNDARY[boundary]
    assert interpolation.upper() == "LINEAR"
    # return _resample_linear(inputs, sample_coords, boundary, boundary_func)
    return _resample_linear_niftynet(inputs, sample_coords, boundary, boundary_func)



def _boundary_snap(sample_coords, spatial_shape):
    max_indices = [l-1 for l in spatial_shape]
    for i in range(len(spatial_shape)):
        max_indices = tf.expand_dims(max_indices, 0)

    sample_coords = tf.minimum(sample_coords, max_indices)
    sample_coords = tf.maximum(sample_coords, 0)
    return sample_coords


def _boundary_replicate(sample_coords, input_size):
    return tf.maximum(tf.minimum(sample_coords, input_size - 1), 0)


def _boundary_circular(sample_coords, input_size):
    return tf.mod(tf.mod(sample_coords, input_size) + input_size, input_size)


def _boundary_symmetric(sample_coords, input_size):
    circular_size = input_size + input_size - 2
    return (input_size - 1) - tf.abs(
        (input_size - 1) - _boundary_circular(sample_coords, circular_size))



SUPPORTED_BOUNDARY = {
    'ZERO': _boundary_replicate,
    'REPLICATE': _boundary_replicate,
    'UPDIM': _boundary_replicate,
    'CIRCULAR': _boundary_circular,
    'SYMMETRIC': _boundary_symmetric
}





# def _resample_linear(inputs, sample_coords, boundary, boundary_func):
#     # sample coords are ordered like x,y,z
#     # sample_coords = sample_coords[..., ::-1] # now ordered like z,y,x
#
#     in_size = inputs.get_shape().as_list()
#     in_spatial_size = in_size[1:-1]
#     in_spatial_rank = tensor_spatial_rank(inputs)
#     batch_size = tf.shape(inputs)[0]
#
#     out_spatial_rank = tensor_spatial_rank(sample_coords)
#     out_spatial_size = sample_coords.get_shape().as_list()[1:-1]
#
#     if in_spatial_rank == 2 and boundary == 'ZERO':
#         inputs = tf.transpose(inputs, [0, 2, 1, 3])
#         return tf.contrib.resampler.resampler(inputs, sample_coords)
#
#     floor_coords = tf.cast(tf.floor(sample_coords), COORDINATES_TYPE)
#     ceil_weights = sample_coords - tf.floor(sample_coords)
#     floor_weights = 1 - ceil_weights
#
#     unit_directions = [unit_direction(i, out_spatial_rank) for i in range(out_spatial_rank)]
#
#     int_coords = []
#     def collect_coordinates(floor_coords, dimensions):
#         if not dimensions:
#             int_coords.append(boundary_func(floor_coords, in_spatial_size))
#         else:
#             collect_coordinates(floor_coords, dimensions[1:])
#             collect_coordinates(floor_coords + unit_directions[dimensions[0]], dimensions[1:])
#     collect_coordinates(floor_coords, range(out_spatial_rank))
#
#
#     def one_batch(batch_index):
#
#         def linear_interpolation(dimensions):
#             if not dimensions:
#                 batch_floor_coords = int_coords.pop(0)[batch_index,...]
#                 return tf.gather_nd(inputs[batch_index,...], batch_floor_coords)
#             else:
#                 dimension = dimensions[0]
#                 lower = linear_interpolation(dimensions[1:])
#                 upper = linear_interpolation(dimensions[1:])
#                 batch_floor_weights = tf.expand_dims(floor_weights[batch_index, ..., dimension], axis=-1)
#                 batch_ceil_weights = tf.expand_dims(ceil_weights[batch_index, ..., dimension], axis=-1)
#                 return lower * batch_floor_weights + upper * batch_ceil_weights
#
#         nlinear = linear_interpolation(range(out_spatial_rank))
#         return nlinear
#
#     result = tf.map_fn(one_batch, tf.range(0, batch_size), dtype=tf.float32)
#     return result<|MERGE_RESOLUTION|>--- conflicted
+++ resolved
@@ -183,16 +183,11 @@
     def shape(self, tensor):
         return tf.shape(tensor)
 
-<<<<<<< HEAD
     def to_float(self, x, float64=False):
         return tf.cast(x, tf.float64) if float64 else tf.cast(x, tf.float32)
-=======
+
     def staticshape(self, tensor):
         return tuple(tensor.shape.as_list())
-
-    def to_float(self, x):
-        return tf.to_float(x)
->>>>>>> c8535d57
 
     def to_int(self, x, int64=False):
         return tf.cast(x, tf.int64) if int64 else tf.cast(x, tf.int32)

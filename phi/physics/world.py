--- conflicted
+++ resolved
@@ -59,39 +59,14 @@
         self.observers = set()
         self.batch_size = None
         # Physics Shortcuts
-<<<<<<< HEAD
-        for target,source in {'Smoke': Smoke, 'Burger': Burger, 'GridLiquid': GridLiquid}.items():
-            def wrapper(constructor):
-                def buildadd(*args, **kwargs):
-                    state = constructor(*args, **kwargs)
-                    self.add(state)
-                    return StateTracker(self, state.trajectorykey)
-                return buildadd
-            setattr(self, target, wrapper(source))
-
-        # StaticObject Shortcuts
-        for target, source in {'Inflow': Inflow, 'Obstacle': Obstacle}.items():
-            def wrapper(constructor):
-                def buildadd(*args, **kwargs):
-                    state = constructor(*args, **kwargs)
-                    self.add(state)
-                    return StateTracker(self, state.trajectorykey)
-                return buildadd
-
-            setattr(self, target, wrapper(source))
-
-    Smoke = Smoke
-    Burger = Burger
-    GridLiquid = GridLiquid
-
-=======
-        for target,source in {'Smoke': Smoke, 'Burger': Burger,
+        for target,source in {'Smoke': Smoke, 'Burger': Burger, 
+                              'GridLiquid': GridLiquid, 
                               'Inflow': Inflow, 'Obstacle': Obstacle}.items():
             setattr(self, target, _wrapper(self, source))
 
     Smoke = Smoke
     Burger = Burger
->>>>>>> 537792fd
+    GridLiquid = GridLiquid
     Inflow = Inflow
     Obstacle = Obstacle
 

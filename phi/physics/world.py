--- conflicted
+++ resolved
@@ -1,17 +1,4 @@
-<<<<<<< HEAD
-from .collective import CollectiveState, CollectivePhysics
-from .smoke import *
-from .burger import *
-from .gridliquid import *
-from .flipliquid import *
-from .sdfliquid import *
-from .heat import *
-from .obstacle import *
-from .effect import *
-from .schroedinger import QuantumWave, StepPotential
-=======
 from typing import TypeVar
->>>>>>> ed7f62c3
 import inspect
 
 from .physics import State, Physics, TrajectoryKey
@@ -90,35 +77,8 @@
         self.physics = self._state.default_physics()
         self.observers = set()
         self.batch_size = batch_size
-<<<<<<< HEAD
-        # --- Insert object / create proxy shortcuts ---
-        for proxy in ('Smoke', 'Burger', 'Obstacle', 'Inflow', 'Fan', 'ConstantDensity',
-                      'GridLiquid', 'FlipLiquid', 'SDFLiquid',
-                      'Heat', 'ConstantTemperature', 'HeatSource', 'ColdSource', 'FieldEffect',
-                      'QuantumWave', 'StepPotential'):
-            setattr(self, proxy, _proxy_wrap(self, getattr(self, proxy)))
-
-    Smoke = Smoke
-    Burger = Burger
-    GridLiquid = GridLiquid
-    FlipLiquid = FlipLiquid
-    SDFLiquid = SDFLiquid
-    Obstacle = Obstacle
-    Inflow = Inflow
-    Fan = Fan
-    ConstantDensity = ConstantDensity
-    Heat = Heat
-    ConstantTemperature = ConstantTemperature
-    HeatSource = HeatSource
-    ColdSource = ColdSource
-    FieldEffect = FieldEffect
-    QuantumWave = QuantumWave
-    StepPotential = StepPotential
-
-=======
         if add_default_objects:
             self.add(Gravity())
->>>>>>> ed7f62c3
 
     @property
     def state(self):

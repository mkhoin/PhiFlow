# coding=utf-8
import warnings
import numpy as np
import tensorflow as tf
from tensorflow.python import pywrap_tensorflow

from phi import struct
from phi.math.initializers import _is_python_shape
from phi.physics.field.staggered_grid import StaggeredGrid
from phi.physics.field.grid import CenteredGrid


if tf.__version__[0] == '2':
    print('Adjusting for tensorflow 2.0')
    tf = tf.compat.v1
    tf.disable_eager_execution()

def _tf_name(trace, basename):
    if basename is None:
        return trace.path('/')
    else:
        return basename + '/' + trace.path('/')


<<<<<<< HEAD
# For FLIP simulations we want the shape to be dynamic, so we set it to None in that case. 
def placeholder(shape, dtype=np.float32, basename=None, particles=False):
    f = lambda attr: tf.placeholder(dtype, 
        (attr.value[0], None, attr.value[2]) if (particles and len(attr.value) == 3) 
        else attr.value, 
        _tf_name(attr, basename))
    return struct.map(f, shape, leaf_condition=_is_python_shape, trace=True)
=======
def placeholder(shape, dtype=np.float32, basename=None, include_properties=False):
    if struct.isstruct(dtype):
        f = lambda trace: tf.placeholder(trace.value[1], trace.value[0], _tf_name(trace, basename))
        zipped = struct.zip([shape, dtype], leaf_condition=_is_python_shape, include_properties=include_properties)
        return struct.map(f, zipped, leaf_condition=_is_python_shape, trace=True, include_properties=include_properties)
    else:
        f = lambda trace: tf.placeholder(dtype, trace.value, _tf_name(trace, basename))
        return struct.map(f, shape, leaf_condition=_is_python_shape, trace=True, include_properties=include_properties)
>>>>>>> 9612ccb3



def placeholder_like(obj, dtype=np.float32, basename=None, particles=False):
    warnings.warn("placeholder_like may not respect the batch dimension. "
                  "For State objects, use placeholder(state.shape) instead.", DeprecationWarning, stacklevel=2)
    f = lambda attr: tf.placeholder(dtype, (
            () if isinstance(attr.value, int) 
            else (attr.value.shape[0], None, attr.value.shape[2]) if (particles and len(attr.value.shape) == 3) 
            #else ([None] * len(attr.value.shape)) if particles 
            else attr.value.shape
        ), _tf_name(attr, basename))
    return struct.map(f, obj, leaf_condition=_is_python_shape, trace=True)


def variable(initial_value, dtype=np.float32, basename=None, trainable=True):
    f = lambda attr: tf.Variable(attr.value, name=_tf_name(attr, basename), dtype=dtype, trainable=trainable)
    return struct.map(f, initial_value, leaf_condition=_is_python_shape, trace=True)


def variable_generator(initializer, dtype=np.float32, basename=None, trainable=True):
    def create_variable(shape):
        initial_value = initializer(shape)
        return variable(initial_value, dtype, basename, trainable)
    return create_variable


def isplaceholder(obj):
    return isinstance(obj, tf.Tensor) and obj.op.type == 'Placeholder'


def group_normalization(x, group_count, eps=1e-5):
    batch_size, H, W, C = tf.shape(x)
    gamma = tf.Variable(np.ones([1, 1, 1, C]), dtype=tf.float32, name="GN_gamma")
    beta = tf.Variable(np.zeros([1, 1, 1, C]), dtype=tf.float32, name="GN_beta")
    x = tf.reshape(x, [batch_size, group_count, H, W, C // group_count])
    mean, var = tf.nn.moments(x, [2, 3, 4], keep_dims=True)
    x = (x - mean) / tf.sqrt(var + eps)
    x = tf.reshape(x, [batch_size, H, W, C])
    return x * gamma + beta


def residual_block(y, nb_channels, kernel_size=(3, 3), _strides=(1, 1), activation=tf.nn.leaky_relu,
                   _project_shortcut=False, padding="SYMMETRIC", name=None, training=False, trainable=True, reuse=tf.AUTO_REUSE):
    shortcut = y

    if isinstance(kernel_size, int):
        kernel_size = (kernel_size, kernel_size)

    pad1 = [(kernel_size[0] - 1) // 2, kernel_size[0] // 2]
    pad2 = [(kernel_size[1] - 1) // 2, kernel_size[1] // 2]

    # down-sampling is performed with a stride of 2
    y = tf.pad(y, [[0, 0], pad1, pad2, [0, 0]], mode=padding)
    y = tf.layers.conv2d(y, nb_channels, kernel_size=kernel_size, strides=_strides, padding='valid',
                         name=None if name is None else name+"/conv1", trainable=trainable, reuse=reuse)
    # y = tf.layers.batch_normalization(y, name=None if name is None else name+"/norm1", training=training, trainable=trainable, reuse=reuse)
    y = activation(y)

    y = tf.pad(y, [[0, 0], pad1, pad2, [0, 0]], mode=padding)
    y = tf.layers.conv2d(y, nb_channels, kernel_size=kernel_size, strides=(1, 1), padding='valid',
                         name=None if name is None else name + "/conv2", trainable=trainable, reuse=reuse)
    # y = tf.layers.batch_normalization(y, name=None if name is None else name+"/norm2", training=training, trainable=trainable, reuse=reuse)

    # identity shortcuts used directly when the input and output are of the same dimensions
    if _project_shortcut or _strides != (1, 1):
        # when the dimensions increase projection shortcut is used to match dimensions (done by 1×1 convolutions)
        # when the shortcuts go across feature maps of two sizes, they are performed with a stride of 2
        shortcut = tf.pad(shortcut, [[0, 0], pad1, pad2, [0, 0]], mode=padding)
        shortcut = tf.layers.conv2d(shortcut, nb_channels, kernel_size=(1, 1), strides=_strides, padding='valid',
                                    name=None if name is None else name + "/convid", trainable=trainable, reuse=reuse)
        # shortcut = tf.layers.batch_normalization(shortcut, name=None if name is None else name+"/normid", training=training, trainable=trainable, reuse=reuse)

    y += shortcut
    y = activation(y)

    return y


def residual_block_1d(y, nb_channels, kernel_size=(3,), _strides=(1,), activation=tf.nn.leaky_relu,
                   _project_shortcut=False, padding="SYMMETRIC", name=None, training=False, trainable=True, reuse=tf.AUTO_REUSE):
    shortcut = y

    if isinstance(kernel_size, int):
        kernel_size = (kernel_size,)

    pad1 = [(kernel_size[0] - 1) // 2, kernel_size[0] // 2]

    # down-sampling is performed with a stride of 2
    y = tf.pad(y, [[0, 0], pad1, [0, 0]], mode=padding)
    y = tf.layers.conv1d(y, nb_channels, kernel_size=kernel_size, strides=_strides, padding='valid',
             name=None if name is None else name+"/conv1", trainable=trainable, reuse=reuse)
    # y = tf.layers.batch_normalization(y, name=None if name is None else name+"/norm1", training=training, trainable=trainable, reuse=reuse)
    y = activation(y)

    y = tf.pad(y, [[0, 0], pad1, [0, 0]], mode=padding)
    y = tf.layers.conv1d(y, nb_channels, kernel_size=kernel_size, strides=(1,), padding='valid',
             name=None if name is None else name + "/conv2", trainable=trainable, reuse=reuse)
    # y = tf.layers.batch_normalization(y, name=None if name is None else name+"/norm2", training=training, trainable=trainable, reuse=reuse)

    # identity shortcuts used directly when the input and output are of the same dimensions
    if _project_shortcut or _strides != (1,):
        # when the dimensions increase projection shortcut is used to match dimensions (done by 1×1 convolutions)
        # when the shortcuts go across feature maps of two sizes, they are performed with a stride of 2
        shortcut = tf.pad(shortcut, [[0, 0], pad1, [0, 0]], mode=padding)
        shortcut = tf.layers.conv1d(shortcut, nb_channels, kernel_size=(1, 1), strides=_strides, padding='valid',
                        name=None if name is None else name + "/convid", trainable=trainable, reuse=reuse)
        # shortcut = tf.layers.batch_normalization(shortcut, name=None if name is None else name+"/normid", training=training, trainable=trainable, reuse=reuse)

    y += shortcut
    y = activation(y)

    return y


def istensor(obj):
    if isinstance(obj, CenteredGrid):
        return istensor(obj.data)
    if isinstance(obj, StaggeredGrid):
        return np.any([istensor(t) for t in obj.data])
    return isinstance(obj, (tf.Tensor, tf.Variable))



def conv_function(scope, constants_file=None):
    if constants_file is not None:
        reader = pywrap_tensorflow.NewCheckpointReader(constants_file)
        def conv(n, filters, kernel_size, strides=[1, 1, 1, 1], padding="VALID", activation=None, name=None, kernel_initializer=None):
            assert name is not None
            kernel = reader.get_tensor("%s/%s/kernel" % (scope, name))
            assert kernel.shape[-1] == filters, "Expected %d filters but loaded kernel has shape %s for conv %s" % (kernel_size, kernel.shape, name)
            if isinstance(kernel_size, int):
                assert kernel.shape[0] == kernel.shape[1] == kernel_size
            else:
                assert kernel.shape[0:2] == kernel_size
            if isinstance(strides, int):
                strides = [1, strides, strides, 1]
            elif len(strides) == 2:
                strides = [1, strides[0], strides[1], 1]
            n = tf.nn.conv2d(n, kernel, strides=strides, padding=padding.upper(), name=name)
            if activation is not None:
                n = activation(n)
            n = tf.nn.bias_add(n, reader.get_tensor("%s/%s/bias" % (scope, name)))
            return n
    else:
        def conv(n, filters, kernel_size, strides=(1, 1), padding="valid", activation=None, name=None, kernel_initializer=None):
            with tf.variable_scope(scope):
                return tf.layers.conv2d(n, filters=filters, kernel_size=kernel_size, strides=strides, padding=padding,
                                        activation=activation, name=name, reuse=tf.AUTO_REUSE, kernel_initializer=kernel_initializer)
    return conv<|MERGE_RESOLUTION|>--- conflicted
+++ resolved
@@ -22,15 +22,6 @@
         return basename + '/' + trace.path('/')
 
 
-<<<<<<< HEAD
-# For FLIP simulations we want the shape to be dynamic, so we set it to None in that case. 
-def placeholder(shape, dtype=np.float32, basename=None, particles=False):
-    f = lambda attr: tf.placeholder(dtype, 
-        (attr.value[0], None, attr.value[2]) if (particles and len(attr.value) == 3) 
-        else attr.value, 
-        _tf_name(attr, basename))
-    return struct.map(f, shape, leaf_condition=_is_python_shape, trace=True)
-=======
 def placeholder(shape, dtype=np.float32, basename=None, include_properties=False):
     if struct.isstruct(dtype):
         f = lambda trace: tf.placeholder(trace.value[1], trace.value[0], _tf_name(trace, basename))
@@ -39,7 +30,6 @@
     else:
         f = lambda trace: tf.placeholder(dtype, trace.value, _tf_name(trace, basename))
         return struct.map(f, shape, leaf_condition=_is_python_shape, trace=True, include_properties=include_properties)
->>>>>>> 9612ccb3
 
 
 
